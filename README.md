# Audible

[![image](https://img.shields.io/pypi/v/audible.svg)](https://pypi.org/project/audible/)
[![image](https://img.shields.io/pypi/l/audible.svg)](https://pypi.org/project/audible/)
[![image](https://img.shields.io/pypi/pyversions/audible.svg)](https://pypi.org/project/audible/)
[![image](https://img.shields.io/pypi/status/audible.svg)](https://pypi.org/project/audible/)
[![image](https://img.shields.io/pypi/wheel/audible.svg)](https://pypi.org/project/audible/)
[![Travis](https://img.shields.io/travis/mkb79/audible/master.svg?logo=travis)](https://travis-ci.org/mkb79/audible)
[![image](https://img.shields.io/pypi/implementation/audible.svg)](https://pypi.org/project/audible/)
[![image](https://img.shields.io/pypi/dm/audible.svg)](https://pypi.org/project/audible/)

**Sync/Async Interface for internal Audible API written in pure Python.**
<<<<<<< HEAD

Code and README are forked from omarroth‘s fantastic [audible.cr](https://github.com/omarroth/audible.cr) API written in crystal.
The whole code is written with Pythonista for iOS.

**This README is for the development tree only. The development tree contains many proof of concepts. Some needs still testing. Feel free to participate.**

The README for the latest stable release (v0.1.6) can be found [here](https://github.com/mkb79/Audible/blob/master/README.md).
=======

Code and README are forked from omarroth‘s fantastic [audible.cr](https://github.com/omarroth/audible.cr) API written in crystal.
The whole code is written with Pythonista for iOS.
>>>>>>> 7fbacb07

## Requirements

- Python >= 3.6
- depends on following packages:
	- aiohttp
	- beautifulsoup4
	- pbkdf2
	- Pillow
	- pycrypto
	- python-box
	- requests
	- rsa 

## Installation

```python
<<<<<<< HEAD
# v0.1.6
pip install audible

# v0.2.0-alpha (development tree)
=======
# v0.2.0
pip install audible

# development tree
>>>>>>> 7fbacb07
pip install git+https://github.com/mkb79/audible.git@developing
```

## Usage

### Basis Examples

- Retrieving API credentials

```python
import audible

# example for US accounts
auth = audible.LoginAuthenticator(
    "EMAIL", "PASSWORD", locale="us"
)
```

- Instantiate API with Authenticator

*Hint: the Authenticator will be stored as `auth` attribute, you can access them with `client.auth`*

```python
client = audible.AudibleAPI(auth)
```

- Save credentials

*Hint: locale code are stored in file*

```python
auth.to_file("FILENAME", encryption=False)`
```

- Load credentials from file

*Hint: uses saved locale code*
<<<<<<< HEAD

```python
auth = audible.FileAuthenticator("FILENAME")

# to specify another locale code at restore
auth = audible.FileAuthenticator(
    "FILENAME", locale="some other locale"
)
```

- retrieving library from API

*Hint: with any request you get a list with response text and the raw response object*

*Hint: audibles current API version is 1.0, the Client use this version on default*

```python
=======

```python
auth = audible.FileAuthenticator("FILENAME")

# to specify another locale code at restore
auth = audible.FileAuthenticator(
    "FILENAME", locale="some other locale"
)
```

- retrieving library from API

*Hint: with any request you get a list with response text and the raw response object*

*Hint: audibles current API version is 1.0, the Client use this version on default*

```python
>>>>>>> 7fbacb07
library, _ = client.get(
    "library", num_results=99, response_groups="media, sample"
)
print(library)

# to specify another API version
library, _ = client.get(
    "library/books",
    api_version="0.0",
    purchaseAfterDate="01/01/1970",
    sortInAscendingOrder="true"
)
print(library)
```

### Localizations

Currently this Client have localizations for 5 countries built-in.

- USA (locale="us")
- Germany (locale="de")
- United Kingdom (locale="uk")
- France (locale="fr")
- Canada (locale="ca")

You can provide custom locales with this code:

```python
import audible

# example for germany
custom_locale = audible.Locale(
    amazon_login="https://www.amazon.de",
    amazon_api="https://api.amazon.de",
    audible_api="https://api.audible.de",
    accept_language="de-DE",
    marketPlaceId="AN7V1F1VY261K",
    openid_assoc_handle="amzn_audible_ios_de",
    oauth_lang="de-DE",
    auth_register_domain=".amazon.de")

auth = audible.LoginAuthenticator(..., locale=custom_locale)
client = audible.AudibleAPI(auth)
```

You can try to autodetect locales like so:

```python
import audible

# needs the Top Level Domain for the audible page in your country
# example for uk
custom_locale = audible.Locale.from_autodetect_locale("co.uk")

# look if everything is fine
print(custom_locale.to_dict())

# create Authenticator
auth = audible.LoginAuthenticator(..., locale=custom_locale)
```


### Load and Save Credentials
<<<<<<< HEAD

#### Unencrypted Load/Save

=======

#### Unencrypted Load/Save

>>>>>>> 7fbacb07
Credentials can be saved any time to file like so:

```python
import audible

auth = audible.LoginAuthenticator("EMAIL", "PASSWORD", locale="us")
auth.to_file("FILENAME", encryption=False)

# Sometime later...
auth = audible.FileAuthenticator("FILENAME")
<<<<<<< HEAD
```

Authenticator sets the filename as the default value when loading from or save to file simply run to overwrite old file
`auth.to_file()`. No filename is needed.

To prevent remembering filename (and encryption style) you can do following:

```python
auth = audible.FileAuthenticator(..., set_default=False)
auth = audible.FileAuthenticator(..., set_default=False)
```

=======
```

Authenticator sets the filename as the default value when loading from or save to file simply run to overwrite old file
`auth.to_file()`. No filename is needed.

To prevent remembering filename (and encryption style) you can do following:

```python
auth = audible.FileAuthenticator(..., set_default=False)
auth = audible.FileAuthenticator(..., set_default=False)
```

>>>>>>> 7fbacb07
#### Encrypted Load/Save

This Client supports file encryption now. The encryption
algorithm used is symmetric AES in cipher-block chaining (CBC) mode. Currently json and bytes style output are supported.
Credentials can be saved any time to encrypted file like so:

```python
import audible

auth = audible.LoginAuthenticator("EMAIL", "PASSWORD", locale="us")
# save credentials in json style
auth.to_file("FILENAME", "PASSWORD", encryption="json")
# in bytes style
auth.to_file("FILENAME", "PASSWORD", encryption="bytes")

# Sometime later...
# load credentials from json style
auth = audible.FileAuthenticator(
    "FILENAME", "PASSWORD", encryption="json"
)
# from bytes style
auth = audible.FileAuthenticator(
    "FILENAME", "PASSWORD", encryption="bytes"
)
```

Authenticator sets the filename and encryption style as the default values when loading from or save to file simply run to overwrite old file with same password and encryption style
`auth.to_file()`. No filename is needed.

To prevent remembering filename (and password/encryption style)

```python
auth = audible.FileAuthenticator(..., set_default=False)
auth = audible.FileAuthenticator(..., set_default=False)
```

##### Advanced use of encryption/decryption:

`auth.to_file(..., **kwargs)`

`auth = audible.FileAuthenticator(..., **kwargs)`

Following arguments are possible:

- key_size (default = 32)
- salt_marker (default = b"$")
- kdf_iterations (default = 1000)
- hashmod (default = Crypto.Hash.SHA256)
    
`key_size` may be 16, 24 or 32. The key is derived via the PBKDF2 key derivation function (KDF) from the password and a random salt of 16 bytes (the AES block size) minus the length of the salt header (see below).
The hash function used by PBKDF2 is SHA256 per default. You can pass a different hash function module via the `hashmod` argument. The module must adhere to the Python API for Cryptographic Hash Functions (PEP 247).
PBKDF2 uses a number of iterations of the hash function to derive the key, which can be set via the `kdf_iterations` keyword argumeent. The default number is 1000 and the maximum 65535.
The header and the salt are written to the first block of the encrypted output (bytes mode) or written as key/value pairs (dict mode). The header consist of the number of KDF iterations encoded as a big-endian word bytes wrapped by `salt_marker` on both sides. With the default value of `salt_marker = b'$'`, the header size is thus 4 and the salt 12 bytes.
The salt marker must be a byte string of 1-6 bytes length.
The last block of the encrypted output is padded with up to 16 bytes, all having the value of the length of the padding.
In json style all values are written as base64 encoded string.

### CAPTCHA

Logging in currently requires answering a CAPTCHA. By default Pillow is used to show captcha and user prompt will be provided using `input`, which looks like:

```
Answer for CAPTCHA:
```

If Pillow can't display the captcha, the captcha url will be printed.

A custom callback can be provided (for example submitting the CAPTCHA to an external service), like so:

```
def custom_captcha_callback(captcha_url):
    
    # Do some things with the captcha_url ... 
    # maybe you can call webbrowser.open(captcha_url)

    return "My answer for CAPTCHA"

auth = audible.LoginAuthenticator(
    "EMAIL", "PASSWORD", locale="us",
    captcha_callback=custom_captcha_callback
)
```

### 2FA

If 2-factor-authentication by default is activated a user prompt will be provided using `input`, which looks like:

```
"OTP Code: "
```

A custom callback can be provided, like so:

```
def custom_otp_callback():
    
    # Do some things to insert otp code

    return "My answer for otp code"

auth = audible.LoginAuthenticator(
    "EMAIL", "PASSWORD", locale="us",
    otp_callback=custom_otp_callback
)
<<<<<<< HEAD
```


### Logging

In preparation of adding logging in near future I add following functions:

```python
import audible

# console logging
audible.set_console_logger("level")

# file logging
audible.set_file_logger("filename", "level")

```

=======
```


### Logging

In preparation of adding logging in near future I add following functions:

```python
import audible

# console logging
audible.set_console_logger("level")

# file logging
audible.set_file_logger("filename", "level")

```

>>>>>>> 7fbacb07
Following levels will be accepted:

- debug
- info
- warn (or warning)
- error
- critical

You can use numeric levels too:

- 10 (debug)
- 20 (info)
- 30 (warn)
- 40 (error)
- 50 (critical)

### Asynchron requests

By default the AudibleAPI client requests are synchron using the requests module.

The client supports now asynchronous request using the aiohttp module. You can instantiate a async client with `client = audible.AudibleAPI(..., is_async=True)`. Example to use async client can be found in [example folder](https://github.com/mkb79/Audible/tree/developing/examples) on github repo.

## Authentication

### Informations
<<<<<<< HEAD

Clients are authenticated using OpenID. Once a client has successfully authenticated with Amazon, they are given an access token for authenticating with Audible.

### Register device

=======

Clients are authenticated using OpenID. Once a client has successfully authenticated with Amazon, they are given an access token for authenticating with Audible.

### Register device

>>>>>>> 7fbacb07
Clients authenticate with Audible using cookies from Amazon and the given access token to `/auth/register`. Clients are given an refresh token, RSA private key and adp_token.

For requests to the Audible API, requests need to be signed using the provided RSA private key and adp_token. Request signing is fairly straight-forward and uses a signed SHA256 digest. Headers look like:

```
x-adp-alg: SHA256withRSA:1.0
x-adp-signature: AAAAAAAA...:2019-02-16T00:00:01.000000000Z,
x-adp-token: {enc:...}
```

As reference for other implementations, a client **must** store cookies from a successful Amazon login and a working `access_token` in order to renew `refresh_token`, `adp_token`, etc from `/auth/register`.

### Refresh access token

An `access_token` can be renewed by making a request to `/auth/token`. `access_token`s are valid for 1 hour.
To renew access_token with client call:

```python
# refresh access_token if token already expired
# if token is valid nothing will be refreshed.
auth.refresh_token()

# to force renew of access_token if token is valid
auth.refresh_token(force=true)
```

*Hint: If you saved your session before don't forget to save again.*



### Deregister device

Refresh token, RSA private key and adp_token are valid until deregister.

To deregister a device with client call `auth.deregister_device()`

To deregister all devices with client call `auth.deregister_device(deregister_all=True)`.
This function is necessary to prevent hanging slots if you registered a device earlier but don‘t store the given credentials.
This also deregister all other devices such as a audible app on mobile devices.

## Documentation:

There is currently no publicly available documentation about the Audible API. There is a node client ([audible-api](https://github.com/willthefirst/audible/tree/master/node_modules/audible-api)) that has some endpoints documented, but does not provide information on authentication.

Luckily the Audible API is partially self-documenting, however the parameter names need to be known. Error responses will look like:

```json
{
  "message": "1 validation error detected: Value 'some_random_string123' at 'numResults' failed to satisfy constraint: Member must satisfy regular expression pattern: ^\\d+$"
}
```

Few endpoints have been fully documented, as a large amount of functionality is not testable from the app or functionality is unknown. Most calls need to be authenticated.

For `%s` substitutions the value is unknown or can be inferred from the endpoint. `/1.0/catalog/products/%s` for example requires an `asin`, as in `/1.0/catalog/products/B002V02KPU`.

Each bullet below refers to a parameter for the request with the specified method and URL.

Responses will often provide very little info without `response_groups` specified. Multiple response groups can be specified, for example: `/1.0/catalog/products/B002V02KPU?response_groups=product_plan_details,media,review_attrs`. When providing an invalid response group, the server will return an error response but will not provide information on available response groups.

### GET /0.0/library/books

#### Deprecated: Use `/1.0/library`

- purchaseAfterDate: mm/dd/yyyy
- sortByColumn: [SHORT_TITLE, strTitle, DOWNLOAD_STATUS, RUNNING_TIME, sortPublishDate, SHORT_AUTHOR, sortPurchDate, DATE_AVAILABLE]
- sortInAscendingOrder: [true, false]

### GET /1.0/library

- num_results: \\d+ (max: 1000)
- page: \\d+
- purchased_after: [RFC3339](https://tools.ietf.org/html/rfc3339) (e.g. `2000-01-01T00:00:00Z`)
- response_groups: [contributors, media, price, product_attrs, product_desc, product_extended_attrs, product_plan_details, product_plans, rating, sample, sku, series, reviews, ws4v, origin, relationships, review_attrs, categories, badge_types, category_ladders, claim_code_url, is_downloaded, is_finished, is_returnable, origin_asin, pdf_url, percent_complete, provided_review]
- sort_by: [-Author, -Length, -Narrator, -PurchaseDate, -Title, Author, Length, Narrator, PurchaseDate, Title]

### GET /1.0/library/%{asin}

- response_groups: [contributors, media, price, product_attrs, product_desc, product_extended_attrs, product_plan_details, product_plans, rating, sample, sku, series, reviews, ws4v, origin, relationships, review_attrs, categories, badge_types, category_ladders, claim_code_url, is_downloaded, is_finished, is_returnable, origin_asin, pdf_url, percent_complete, provided_review]

### POST(?) /1.0/library/item

- asin:

### POST(?) /1.0/library/item/%s/%s

### GET /1.0/wishlist

- num_results: \\d+ (max: 50)
- page: \\d+
- response_groups: [contributors, media, price, product_attrs, product_desc, product_extended_attrs, product_plan_details, product_plans, rating, sample, sku]
- sort_by: [-Author, -DateAdded, -Price, -Rating, -Title, Author, DateAdded, Price, Rating, Title]

### POST /1.0/wishlist

- B asin : String

Example request body:

```json
{
  "asin": "B002V02KPU"
}
```

Returns 201 and a `Location` to the resource.

### DELETE /1.0/wishlist/%{asin}

Returns 204 and removes the item from the wishlist using the given `asin`.

### GET /1.0/badges/progress

- locale: en_US
- response_groups: brag_message
- store: Audible

### GET /1.0/badges/metadata

- locale: en_US
- response_groups: all_levels_metadata

### GET /1.0/account/information

- response_groups: [delinquency_status, customer_benefits, subscription_details_payment_instrument, plan_summary, subscription_details]
- source: [Enterprise, RodizioFreeBasic, AyceRomance, AllYouCanEat, AmazonEnglish, ComplimentaryOriginalMemberBenefit, Radio, SpecialBenefit, Rodizio]

### POST(?) /1.0/library/collections/%s/channels/%s

- customer_id:
- marketplace:

### POST(?) /1.0/library/collections/%s/products/%s

- channel_id:

### GET /1.0/catalog/categories

- categories_num_levels: \\d+ (greater than or equal to 1)
- ids: \\d+(,\\d+)\*
- root: [InstitutionsHpMarketing, ChannelsConfigurator, AEReadster, ShortsPrime, ExploreBy, RodizioBuckets, EditorsPicks, ClientContent, RodizioGenres, AmazonEnglishProducts, ShortsSandbox, Genres, Curated, ShortsIntroOutroRemoval, Shorts, RodizioEpisodesAndSeries, ShortsCurated]

### GET /1.0/catalog/categories/%{category_id}

- image_dpi: \\d+
- image_sizes:
- image_variants:
- products_in_plan_timestamp:
- products_not_in_plan_timestamp:
- products_num_results: \\d+
- products_plan: [Enterprise, RodizioFreeBasic, AyceRomance, AllYouCanEat, AmazonEnglish, ComplimentaryOriginalMemberBenefit, Radio, SpecialBenefit, Rodizio]
- products_sort_by: [-ReleaseDate, ContentLevel, -Title, AmazonEnglish, AvgRating, BestSellers, -RuntimeLength, ReleaseDate, ProductSiteLaunchDate, -ContentLevel, Title, Relevance, RuntimeLength]
- reviews_num_results: \\d+
- reviews_sort_by: [MostHelpful, MostRecent]

### POST /1.0/content/%{asin}/licenserequest

- B consumption_type: [Streaming, Offline, Download]
- B drm_type: [Hls, PlayReady, Hds, Adrm]
- B quality: [High, Normal, Extreme, Low]
- B num_active_offline_licenses: \\d+ (max: 10)

Example request body:

```json
{
  "drm_type": "Adrm",
  "consumption_type": "Download",
  "quality": "Extreme"
}
```

For a succesful request, returns JSON body with `content_url`.

### GET /1.0/annotations/lastpositions

- asins: asin (comma-separated), e.g. ?asins=B01LWUJKQ7,B01LWUJKQ7,B01LWUJKQ7

### GET /1.0/content/%{asin}/metadata

- response_groups: [chapter_info]
- acr:

### GET /1.0/customer/information

- response_groups: [migration_details, subscription_details_rodizio, subscription_details_premium, customer_segment, subscription_details_channels]

### GET /1.0/customer/status

- response_groups: [benefits_status, member_giving_status, prime_benefits_status, prospect_benefits_status]

### GET /1.0/customer/freetrial/eligibility

### GET /1.0/library/collections

- customer_id:
- marketplace:

### POST(?) /1.0/library/collections

- collection_type:

### GET /1.0/library/collections/%s

- customer_id:
- marketplace:
- page_size:
- continuation_token:

### GET /1.0/library/collections/%s/products

- customer_id:
- marketplace:
- page_size:
- continuation_token:
- image_sizes:

### GET /1.0/stats/aggregates

- daily_listening_interval_duration: ([012]?[0-9])|(30) (0 to 30, inclusive)
- daily_listening_interval_start_date: YYYY-MM-DD (e.g. `2019-06-16`)
- locale: en_US
- monthly_listening_interval_duration: 0?[0-9]|1[012] (0 to 12, inclusive)
- monthly_listening_interval_start_date: YYYY-MM (e.g. `2019-02`)
- response_groups: [total_listening_stats]
- store: [AudibleForInstitutions, Audible, AmazonEnglish, Rodizio]

### GET /1.0/stats/status/finished

- asin: asin

### POST(?) /1.0/stats/status/finished

- start_date:
- status:
- continuation_token:

### GET /1.0/pages/%s

%s: ios-app-home

- locale: en-US
- reviews_num_results:
- reviews_sort_by:
- response_groups: [media, product_plans, view, product_attrs, contributors, product_desc, sample]

### GET /1.0/catalog/products/%{asin}

- image_dpi:
- image_sizes:
- response_groups: [contributors, media, product_attrs, product_desc, product_extended_attrs, product_plan_details, product_plans, rating, review_attrs, reviews, sample, sku]
- reviews_num_results: \\d+ (max: 10)
- reviews_sort_by: [MostHelpful, MostRecent]

### GET /1.0/catalog/products/%{asin}/reviews

- sort_by: [MostHelpful, MostRecent]
- num_results: \\d+ (max: 50)
- page: \\d+

### GET /1.0/catalog/products

- author:
- browse_type:
- category_id: \\d+(,\\d+)\*
- disjunctive_category_ids:
- image_dpi: \\d+
- image_sizes:
- in_plan_timestamp:
- keywords:
- narrator:
- not_in_plan_timestamp:
- num_most_recent:
- num_results: \\d+ (max: 50)
- page: \\d+
- plan: [Enterprise, RodizioFreeBasic, AyceRomance, AllYouCanEat, AmazonEnglish, ComplimentaryOriginalMemberBenefit, Radio, SpecialBenefit, Rodizio]
- products_since_timestamp:
- products_sort_by: [-ReleaseDate, ContentLevel, -Title, AmazonEnglish, AvgRating, BestSellers, -RuntimeLength, ReleaseDate, ProductSiteLaunchDate, -ContentLevel, Title, Relevance, RuntimeLength]
- publisher:
- response_groups: [contributors, media, price, product_attrs, product_desc, product_extended_attrs, product_plan_detail, product_plans, rating, review_attrs, reviews, sample, sku]
- reviews_num_results: \\d+ (max: 10)
- reviews_sort_by: [MostHelpful, MostRecent]
- title:

### GET /1.0/recommendations

- category_image_variants:
- image_dpi:
- image_sizes:
- in_plan_timestamp:
- language:
- not_in_plan_timestamp:
- num_results: \\d+ (max: 50)
- plan: [Enterprise, RodizioFreeBasic, AyceRomance, AllYouCanEat, AmazonEnglish, ComplimentaryOriginalMemberBenefit, Radio, SpecialBenefit, Rodizio]
- response_groups: [contributors, media, price, product_attrs, product_desc, product_extended_attrs, product_plan_details, product_plans, rating, sample, sku]
- reviews_num_results: \\d+ (max: 10)
- reviews_sort_by: [MostHelpful, MostRecent]

### GET /1.0/catalog/products/%{asin}/sims

- category_image_variants:
- image_dpi:
- image_sizes:
- in_plan_timestamp:
- language:
- not_in_plan_timestamp:
- num_results: \\d+ (max: 50)
- plan: [Enterprise, RodizioFreeBasic, AyceRomance, AllYouCanEat, AmazonEnglish, ComplimentaryOriginalMemberBenefit, Radio, SpecialBenefit, Rodizio]
- response_groups: [contributors, media, price, product_attrs, product_desc, product_extended_attrs, product_plans, rating, review_attrs, reviews, sample, sku]
- reviews_num_results: \\d+ (max: 10)
- reviews_sort_by: [MostHelpful, MostRecent]
- similarity_type: [InTheSameSeries, ByTheSameNarrator, RawSimilarities, ByTheSameAuthor, NextInSameSeries]

## Downloading

For multipart books, it's necessary to use the `child_asin` provided with `response_groups=relationships` in order to download each part.

```python
import audible

client = audible.Client("EMAIL", "PASSWORD", local="us")
license = client.post(
   "content/{asin}/licenserequest",
    body={
        "drm_type": "Adrm",
        "consumption_type": "Download",
        "quality":"Extreme"
    }
)
content_url = license['content_license']['content_metadata']['content_url']['offline_url']

# `content_url` can then be downloaded using any tool

```

Assuming you have your activation bytes, you can convert .aax into another format with the following:

```
$ ffmpeg -activation_bytes 1CEB00DA -i test.aax -vn -c:a copy output.mp4
```<|MERGE_RESOLUTION|>--- conflicted
+++ resolved
@@ -10,19 +10,13 @@
 [![image](https://img.shields.io/pypi/dm/audible.svg)](https://pypi.org/project/audible/)
 
 **Sync/Async Interface for internal Audible API written in pure Python.**
-<<<<<<< HEAD
 
 Code and README are forked from omarroth‘s fantastic [audible.cr](https://github.com/omarroth/audible.cr) API written in crystal.
 The whole code is written with Pythonista for iOS.
 
 **This README is for the development tree only. The development tree contains many proof of concepts. Some needs still testing. Feel free to participate.**
 
-The README for the latest stable release (v0.1.6) can be found [here](https://github.com/mkb79/Audible/blob/master/README.md).
-=======
-
-Code and README are forked from omarroth‘s fantastic [audible.cr](https://github.com/omarroth/audible.cr) API written in crystal.
-The whole code is written with Pythonista for iOS.
->>>>>>> 7fbacb07
+The README for the latest stable release (v0.2.0) can be found [here](https://github.com/mkb79/Audible/blob/master/README.md).
 
 ## Requirements
 
@@ -40,17 +34,10 @@
 ## Installation
 
 ```python
-<<<<<<< HEAD
-# v0.1.6
-pip install audible
-
-# v0.2.0-alpha (development tree)
-=======
 # v0.2.0
 pip install audible
 
 # development tree
->>>>>>> 7fbacb07
 pip install git+https://github.com/mkb79/audible.git@developing
 ```
 
@@ -88,7 +75,6 @@
 - Load credentials from file
 
 *Hint: uses saved locale code*
-<<<<<<< HEAD
 
 ```python
 auth = audible.FileAuthenticator("FILENAME")
@@ -106,25 +92,6 @@
 *Hint: audibles current API version is 1.0, the Client use this version on default*
 
 ```python
-=======
-
-```python
-auth = audible.FileAuthenticator("FILENAME")
-
-# to specify another locale code at restore
-auth = audible.FileAuthenticator(
-    "FILENAME", locale="some other locale"
-)
-```
-
-- retrieving library from API
-
-*Hint: with any request you get a list with response text and the raw response object*
-
-*Hint: audibles current API version is 1.0, the Client use this version on default*
-
-```python
->>>>>>> 7fbacb07
 library, _ = client.get(
     "library", num_results=99, response_groups="media, sample"
 )
@@ -188,15 +155,9 @@
 
 
 ### Load and Save Credentials
-<<<<<<< HEAD
 
 #### Unencrypted Load/Save
 
-=======
-
-#### Unencrypted Load/Save
-
->>>>>>> 7fbacb07
 Credentials can be saved any time to file like so:
 
 ```python
@@ -207,7 +168,6 @@
 
 # Sometime later...
 auth = audible.FileAuthenticator("FILENAME")
-<<<<<<< HEAD
 ```
 
 Authenticator sets the filename as the default value when loading from or save to file simply run to overwrite old file
@@ -220,20 +180,6 @@
 auth = audible.FileAuthenticator(..., set_default=False)
 ```
 
-=======
-```
-
-Authenticator sets the filename as the default value when loading from or save to file simply run to overwrite old file
-`auth.to_file()`. No filename is needed.
-
-To prevent remembering filename (and encryption style) you can do following:
-
-```python
-auth = audible.FileAuthenticator(..., set_default=False)
-auth = audible.FileAuthenticator(..., set_default=False)
-```
-
->>>>>>> 7fbacb07
 #### Encrypted Load/Save
 
 This Client supports file encryption now. The encryption
@@ -338,7 +284,6 @@
     "EMAIL", "PASSWORD", locale="us",
     otp_callback=custom_otp_callback
 )
-<<<<<<< HEAD
 ```
 
 
@@ -357,26 +302,6 @@
 
 ```
 
-=======
-```
-
-
-### Logging
-
-In preparation of adding logging in near future I add following functions:
-
-```python
-import audible
-
-# console logging
-audible.set_console_logger("level")
-
-# file logging
-audible.set_file_logger("filename", "level")
-
-```
-
->>>>>>> 7fbacb07
 Following levels will be accepted:
 
 - debug
@@ -402,19 +327,11 @@
 ## Authentication
 
 ### Informations
-<<<<<<< HEAD
 
 Clients are authenticated using OpenID. Once a client has successfully authenticated with Amazon, they are given an access token for authenticating with Audible.
 
 ### Register device
 
-=======
-
-Clients are authenticated using OpenID. Once a client has successfully authenticated with Amazon, they are given an access token for authenticating with Audible.
-
-### Register device
-
->>>>>>> 7fbacb07
 Clients authenticate with Audible using cookies from Amazon and the given access token to `/auth/register`. Clients are given an refresh token, RSA private key and adp_token.
 
 For requests to the Audible API, requests need to be signed using the provided RSA private key and adp_token. Request signing is fairly straight-forward and uses a signed SHA256 digest. Headers look like:
